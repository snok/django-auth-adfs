from copy import deepcopy

from django.contrib.auth.models import User, Group
from django.core.exceptions import PermissionDenied
from django.test import TestCase, RequestFactory
from mock import Mock, patch

from django_auth_adfs import signals
from django_auth_adfs.backend import AdfsAuthCodeBackend
from django_auth_adfs.config import ProviderConfig, Settings
<<<<<<< HEAD
from django_auth_adfs.signals import post_authenticate

=======
>>>>>>> 6a07fbec
from .utils import mock_adfs


class AuthenticationTests(TestCase):
    def setUp(self):
        Group.objects.create(name='group1')
        Group.objects.create(name='group2')
        Group.objects.create(name='group3')
        self.request = RequestFactory().get('/oauth2/callback')
        self.signal_handler = Mock()
<<<<<<< HEAD
        post_authenticate.connect(self.signal_handler)
=======
        signals.post_authenticate.connect(self.signal_handler)
>>>>>>> 6a07fbec

    @mock_adfs("2012")
    def test_post_authenticate_signal_send(self):
        backend = AdfsAuthCodeBackend()
        backend.authenticate(self.request, authorization_code="dummycode")
        self.assertEqual(self.signal_handler.call_count, 1)

    @mock_adfs("2012")
    def test_with_auth_code_2012(self):
        backend = AdfsAuthCodeBackend()
        user = backend.authenticate(self.request, authorization_code="dummycode")
        self.assertIsInstance(user, User)
        self.assertEqual(user.first_name, "John")
        self.assertEqual(user.last_name, "Doe")
        self.assertEqual(user.email, "john.doe@example.com")
        self.assertEqual(len(user.groups.all()), 2)
        self.assertEqual(user.groups.all()[0].name, "group1")
        self.assertEqual(user.groups.all()[1].name, "group2")

    @mock_adfs("2016")
    def test_with_auth_code_2016(self):
        backend = AdfsAuthCodeBackend()
        user = backend.authenticate(self.request, authorization_code="dummycode")
        self.assertIsInstance(user, User)
        self.assertEqual(user.first_name, "John")
        self.assertEqual(user.last_name, "Doe")
        self.assertEqual(user.email, "john.doe@example.com")
        self.assertEqual(len(user.groups.all()), 2)
        self.assertEqual(user.groups.all()[0].name, "group1")
        self.assertEqual(user.groups.all()[1].name, "group2")

    @mock_adfs("azure")
    def test_with_auth_code_azure(self):
        from django_auth_adfs.config import django_settings
        settings = deepcopy(django_settings)
        del settings.AUTH_ADFS["SERVER"]
        settings.AUTH_ADFS["TENANT_ID"] = "dummy_tenant_id"
        with patch("django_auth_adfs.config.django_settings", settings):
            with patch("django_auth_adfs.config.settings", Settings()):
                with patch("django_auth_adfs.backend.provider_config", ProviderConfig()):
                    backend = AdfsAuthCodeBackend()
                    user = backend.authenticate(self.request, authorization_code="dummycode")
                    self.assertIsInstance(user, User)
                    self.assertEqual(user.first_name, "John")
                    self.assertEqual(user.last_name, "Doe")
                    self.assertEqual(user.email, "john.doe@example.com")
                    self.assertEqual(len(user.groups.all()), 2)
                    self.assertEqual(user.groups.all()[0].name, "group1")
                    self.assertEqual(user.groups.all()[1].name, "group2")

    @mock_adfs("2016")
    def test_empty(self):
        backend = AdfsAuthCodeBackend()
        self.assertIsNone(backend.authenticate(self.request))

    @mock_adfs("2016")
    def test_group_claim(self):
        backend = AdfsAuthCodeBackend()
        with patch("django_auth_adfs.backend.settings.GROUPS_CLAIM", "nonexisting"):
            user = backend.authenticate(self.request, authorization_code="dummycode")
            self.assertIsInstance(user, User)
            self.assertEqual(user.first_name, "John")
            self.assertEqual(user.last_name, "Doe")
            self.assertEqual(user.email, "john.doe@example.com")
            self.assertEqual(len(user.groups.all()), 0)

    @mock_adfs("2016")
    def test_empty_keys(self):
        backend = AdfsAuthCodeBackend()
        with patch("django_auth_adfs.config.provider_config.signing_keys", []):
            self.assertRaises(PermissionDenied, backend.authenticate, self.request, authorization_code='testcode')

    @mock_adfs("2016")
    def test_group_removal(self):
        user, created = User.objects.get_or_create(**{
            User.USERNAME_FIELD: "testuser"
        })
        group = Group.objects.get(name="group3")
        user.groups.add(group)
        user.save()

        self.assertEqual(user.groups.all()[0].name, "group3")

        backend = AdfsAuthCodeBackend()

        user = backend.authenticate(self.request, authorization_code="dummycode")
        self.assertIsInstance(user, User)
        self.assertEqual(user.first_name, "John")
        self.assertEqual(user.last_name, "Doe")
        self.assertEqual(user.email, "john.doe@example.com")
        self.assertEqual(len(user.groups.all()), 2)
        self.assertEqual(user.groups.all()[0].name, "group1")
        self.assertEqual(user.groups.all()[1].name, "group2")<|MERGE_RESOLUTION|>--- conflicted
+++ resolved
@@ -8,11 +8,6 @@
 from django_auth_adfs import signals
 from django_auth_adfs.backend import AdfsAuthCodeBackend
 from django_auth_adfs.config import ProviderConfig, Settings
-<<<<<<< HEAD
-from django_auth_adfs.signals import post_authenticate
-
-=======
->>>>>>> 6a07fbec
 from .utils import mock_adfs
 
 
@@ -23,11 +18,7 @@
         Group.objects.create(name='group3')
         self.request = RequestFactory().get('/oauth2/callback')
         self.signal_handler = Mock()
-<<<<<<< HEAD
-        post_authenticate.connect(self.signal_handler)
-=======
         signals.post_authenticate.connect(self.signal_handler)
->>>>>>> 6a07fbec
 
     @mock_adfs("2012")
     def test_post_authenticate_signal_send(self):
